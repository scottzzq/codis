--- conflicted
+++ resolved
@@ -5,20 +5,12 @@
 
 import (
 	"bufio"
+	"github.com/wandoulabs/codis/pkg/utils/assert"
+	"github.com/wandoulabs/zkhelper"
 	"net"
 	"sync"
 	"testing"
 	"time"
-
-<<<<<<< HEAD
-	"github.com/ngaut/zkhelper"
-
-	"github.com/wandoulabs/codis/pkg/utils/assert"
-=======
-	"github.com/juju/errors"
-
-	"github.com/wandoulabs/zkhelper"
->>>>>>> ffcfc88a
 )
 
 var (
